/*
 * Copyright 2010-2015 JetBrains s.r.o.
 *
 * Licensed under the Apache License, Version 2.0 (the "License");
 * you may not use this file except in compliance with the License.
 * You may obtain a copy of the License at
 *
 * http://www.apache.org/licenses/LICENSE-2.0
 *
 * Unless required by applicable law or agreed to in writing, software
 * distributed under the License is distributed on an "AS IS" BASIS,
 * WITHOUT WARRANTIES OR CONDITIONS OF ANY KIND, either express or implied.
 * See the License for the specific language governing permissions and
 * limitations under the License.
 */

package org.jetbrains.kotlin.findUsages;

import com.google.common.base.Function;
import com.google.common.base.Joiner;
import com.google.common.base.Predicates;
import com.google.common.collect.Collections2;
import com.google.common.collect.Ordering;
import com.intellij.codeInsight.TargetElementUtil;
import com.intellij.codeInsight.TargetElementUtilBase;
import com.intellij.find.FindManager;
import com.intellij.find.findUsages.*;
import com.intellij.find.impl.FindManagerImpl;
import com.intellij.lang.properties.psi.PropertiesFile;
import com.intellij.lang.properties.psi.Property;
import com.intellij.openapi.extensions.Extensions;
import com.intellij.openapi.project.Project;
import com.intellij.openapi.util.io.FileUtil;
import com.intellij.openapi.util.io.FileUtilRt;
import com.intellij.openapi.util.text.StringUtil;
import com.intellij.psi.*;
import com.intellij.psi.search.GlobalSearchScope;
import com.intellij.psi.util.PsiTreeUtil;
import com.intellij.testFramework.LightProjectDescriptor;
import com.intellij.usageView.UsageInfo;
import com.intellij.usages.UsageGroup;
import com.intellij.usages.UsageInfo2UsageAdapter;
import com.intellij.usages.UsageViewPresentation;
import com.intellij.usages.impl.rules.UsageType;
import com.intellij.usages.impl.rules.UsageTypeProvider;
import com.intellij.usages.rules.UsageFilteringRule;
import com.intellij.usages.rules.UsageGroupingRule;
import com.intellij.util.ArrayUtil;
import com.intellij.util.CommonProcessors;
import kotlin.collections.CollectionsKt;
import kotlin.jvm.functions.Function1;
import org.jetbrains.annotations.NotNull;
import org.jetbrains.annotations.Nullable;
import org.jetbrains.kotlin.idea.findUsages.KotlinClassFindUsagesOptions;
import org.jetbrains.kotlin.idea.findUsages.KotlinFindUsagesHandlerFactory;
import org.jetbrains.kotlin.idea.findUsages.KotlinFunctionFindUsagesOptions;
import org.jetbrains.kotlin.idea.findUsages.KotlinPropertyFindUsagesOptions;
import org.jetbrains.kotlin.idea.test.KotlinLightCodeInsightFixtureTestCase;
import org.jetbrains.kotlin.idea.test.KotlinWithJdkAndRuntimeLightProjectDescriptor;
import org.jetbrains.kotlin.idea.test.PluginTestCaseBase;
import org.jetbrains.kotlin.idea.test.TestFixtureExtension;
import org.jetbrains.kotlin.idea.util.ProjectRootsUtil;
import org.jetbrains.kotlin.psi.*;
import org.jetbrains.kotlin.test.InTextDirectivesUtils;
import org.jetbrains.kotlin.test.KotlinTestUtils;

import java.io.File;
import java.io.FilenameFilter;
import java.util.ArrayList;
import java.util.Arrays;
import java.util.Collection;
import java.util.List;

public abstract class AbstractFindUsagesTest extends KotlinLightCodeInsightFixtureTestCase {

    public static final UsageViewPresentation USAGE_VIEW_PRESENTATION = new UsageViewPresentation();

    protected enum OptionsParser {
        CLASS {
            @NotNull
            @Override
            public FindUsagesOptions parse(@NotNull String text, @NotNull Project project) {
                KotlinClassFindUsagesOptions options = new KotlinClassFindUsagesOptions(project);
                options.isUsages = false;
                options.isSearchForTextOccurrences = false;
                options.setSearchConstructorUsages(false);
                for (String s : InTextDirectivesUtils.findListWithPrefixes(text, "// OPTIONS: ")) {
                    if (parseCommonOptions(options, s)) continue;

                    if (s.equals("constructorUsages")) {
                        options.setSearchConstructorUsages(true);
                    }
                    else if (s.equals("derivedInterfaces")) {
                        options.isDerivedInterfaces = true;
                    }
                    else if (s.equals("derivedClasses")) {
                        options.isDerivedClasses = true;
                    }
                    else if (s.equals("functionUsages")) {
                        options.isMethodsUsages = true;
                    }
                    else if (s.equals("propertyUsages")) {
                        options.isFieldsUsages = true;
                    }
                    else fail("Invalid option: " + s);
                }

                return options;
            }
        },
        FUNCTION {
            @NotNull
            @Override
            public FindUsagesOptions parse(@NotNull String text, @NotNull Project project) {
                KotlinFunctionFindUsagesOptions options = new KotlinFunctionFindUsagesOptions(project);
                options.isUsages = false;
                for (String s : InTextDirectivesUtils.findListWithPrefixes(text, "// OPTIONS: ")) {
                    if (parseCommonOptions(options, s)) continue;

                    if (s.equals("overrides")) {
                        options.isOverridingMethods = true;
                        options.isImplementingMethods = true;
                    }
                    else if (s.equals("overloadUsages")) {
                        options.isIncludeOverloadUsages = true;
                        options.isUsages = true;
                    }
                    else fail("Invalid option: " + s);
                }

                return options;
            }
        },
        PROPERTY {
            @NotNull
            @Override
            public FindUsagesOptions parse(@NotNull String text, @NotNull Project project) {
                KotlinPropertyFindUsagesOptions options = new KotlinPropertyFindUsagesOptions(project);
                options.isUsages = false;
                for (String s : InTextDirectivesUtils.findListWithPrefixes(text, "// OPTIONS: ")) {
                    if (parseCommonOptions(options, s)) continue;

                    if (s.equals("overrides")) {
                        options.setSearchOverrides(true);
                    }
                    else if (s.equals("skipRead")) {
                        options.isReadAccess = false;
                    }
                    else if (s.equals("skipWrite")) {
                        options.isWriteAccess = false;
                    }
                    else fail("Invalid option: " + s);
                }

                return options;
            }
        },
        JAVA_CLASS {
            @NotNull
            @Override
            public FindUsagesOptions parse(@NotNull String text, @NotNull Project project) {
                KotlinClassFindUsagesOptions options = new KotlinClassFindUsagesOptions(project);
                options.isUsages = false;
                options.setSearchConstructorUsages(false);
                for (String s : InTextDirectivesUtils.findListWithPrefixes(text, "// OPTIONS: ")) {
                    if (parseCommonOptions(options, s)) continue;

                    if (s.equals("derivedInterfaces")) {
                        options.isDerivedInterfaces = true;
                    }
                    else if (s.equals("derivedClasses")) {
                        options.isDerivedClasses = true;
                    }
                    else if (s.equals("implementingClasses")) {
                        options.isImplementingClasses = true;
                    }
                    else if (s.equals("methodUsages")) {
                        options.isMethodsUsages = true;
                    }
                    else if (s.equals("fieldUsages")) {
                        options.isFieldsUsages = true;
                    }
                    else fail("Invalid option: " + s);
                }

                return options;
            }
        },
        JAVA_METHOD {
            @NotNull
            @Override
            public FindUsagesOptions parse(@NotNull String text, @NotNull Project project) {
                JavaMethodFindUsagesOptions options = new JavaMethodFindUsagesOptions(project);
                options.isUsages = false;
                for (String s : InTextDirectivesUtils.findListWithPrefixes(text, "// OPTIONS: ")) {
                    if (parseCommonOptions(options, s)) continue;

                    if (s.equals("overrides")) {
                        options.isOverridingMethods = true;
                        options.isImplementingMethods = true;
                    }
                    else fail("Invalid option: " + s);
                }

                return options;
            }
        },
        JAVA_FIELD {
            @NotNull
            @Override
            public FindUsagesOptions parse(@NotNull String text, @NotNull Project project) {
                return new JavaVariableFindUsagesOptions(project);
            }
        },
        JAVA_PACKAGE {
            @NotNull
            @Override
            public FindUsagesOptions parse(@NotNull String text, @NotNull Project project) {
                return new JavaPackageFindUsagesOptions(project);
            }
        },
        DEFAULT {
            @NotNull
            @Override
            public FindUsagesOptions parse(@NotNull String text, @NotNull Project project) {
                return new FindUsagesOptions(project);
            }
        };

        protected static boolean parseCommonOptions(JavaFindUsagesOptions options, String s) {
            if (s.equals("usages")) {
                options.isUsages = true;
                return true;
            }

            if (s.equals("skipImports")) {
                options.isSkipImportStatements = true;
                return true;
            }

            else if (s.equals("textOccurrences")) {
                options.isSearchForTextOccurrences = true;
                return true;
            }

            return false;
        }

        @NotNull
        public abstract FindUsagesOptions parse(@NotNull String text, @NotNull Project project);

        @Nullable
        public static OptionsParser getParserByPsiElementClass(@NotNull Class<? extends PsiElement> klass) {
            if (klass == KtNamedFunction.class) {
                return FUNCTION;
            }
            if (klass == KtProperty.class || klass == KtParameter.class) {
                return PROPERTY;
            }
            if (klass == KtClass.class) {
                return CLASS;
            }
            if (klass == PsiMethod.class) {
                return JAVA_METHOD;
            }
            if (klass == PsiClass.class) {
                return JAVA_CLASS;
            }
            if (klass == PsiField.class) {
                return JAVA_FIELD;
            }
            if (klass == PsiPackage.class) {
                return JAVA_PACKAGE;
            }
            if (klass == KtTypeParameter.class) {
                return DEFAULT;
            }

            return null;
        }
    }

    @NotNull
    @Override
    protected LightProjectDescriptor getProjectDescriptor() {
        return KotlinWithJdkAndRuntimeLightProjectDescriptor.INSTANCE;
    }

    @Override
    public void setUp() {
        super.setUp();
        myFixture.setTestDataPath(PluginTestCaseBase.getTestDataPathBase() + "/findUsages");
    }

    protected void extraConfig(@SuppressWarnings("UnusedParameters") @NotNull String path) {

    }

    protected <T extends PsiElement> void doTest(@NotNull String path) throws Exception {
        File mainFile = new File(path);
        final String mainFileName = mainFile.getName();
        String mainFileText = FileUtil.loadFile(mainFile, true);
        final String prefix = mainFileName.substring(0, mainFileName.indexOf('.') + 1);

        boolean isPropertiesFile = FileUtilRt.getExtension(path).equals("properties");

        Class<T> caretElementClass;
        if (!isPropertiesFile) {
            List<String> caretElementClassNames = InTextDirectivesUtils.findLinesWithPrefixesRemoved(mainFileText, "// PSI_ELEMENT: ");
            assert caretElementClassNames.size() == 1;
            //noinspection unchecked
            caretElementClass = (Class<T>)Class.forName(caretElementClassNames.get(0));
        }
        else {
            //noinspection unchecked
            caretElementClass = (Class<T>) (InTextDirectivesUtils.isDirectiveDefined(mainFileText, "## FIND_FILE_USAGES")
                                            ? PropertiesFile.class
                                            : Property.class);
        }

        List<String> fixtureClasses = InTextDirectivesUtils.findListWithPrefixes(mainFileText, "// FIXTURE_CLASS: ");
        for (String fixtureClass : fixtureClasses) {
            TestFixtureExtension.Companion.loadFixture(fixtureClass, myFixture.getModule());
        }

        try {
            extraConfig(path);

            OptionsParser parser = OptionsParser.getParserByPsiElementClass(caretElementClass);

            String rootPath = path.substring(0, path.lastIndexOf("/") + 1);

            File rootDir = new File(rootPath);
            File[] extraFiles = rootDir.listFiles(
                    new FilenameFilter() {
                        @Override
                        public boolean accept(@NotNull File dir, @NotNull String name) {
                            if (!name.startsWith(prefix) || name.equals(mainFileName)) return false;

                            String ext = FileUtilRt.getExtension(name);
                            return ext.equals("kt")
                                   || ext.equals("java")
                                   || ext.equals("xml")
                                   || ext.equals("properties")
                                   || (ext.equals("txt") && !name.endsWith(".results.txt"));
                        }
                    }
            );

<<<<<<< HEAD
        assert extraFiles != null;
        for (File file : extraFiles) {
            myFixture.configureByFile(rootPath + file.getName());
        }
        myFixture.configureByFile(path);

        PsiElement caretElement =
                InTextDirectivesUtils.isDirectiveDefined(mainFileText, "// FIND_BY_REF")
                ? TargetElementUtilBase.findTargetElement(myFixture.getEditor(),
                                                          TargetElementUtilBase.REFERENCED_ELEMENT_ACCEPTED |
                                                          TargetElementUtil.NEW_AS_CONSTRUCTOR)
                : myFixture.getElementAtCaret();
        assertNotNull(caretElement);
        assertInstanceOf(caretElement, caretElementClass);

        PsiFile containingFile = caretElement.getContainingFile();
        boolean isLibraryElement = containingFile != null && ProjectRootsUtil.isLibraryFile(getProject(), containingFile.getVirtualFile());

        FindUsagesOptions options = parser != null ? parser.parse(mainFileText, getProject()) : null;

        // Ensure that search by sources (if present) and decompiled declarations gives the same results
        if (isLibraryElement) {
            PsiElement originalElement = caretElement.getOriginalElement();
            findUsagesAndCheckResults(mainFileText, prefix, rootPath, originalElement, options);

            PsiElement navigationElement = caretElement.getNavigationElement();
            if (navigationElement != originalElement) {
                findUsagesAndCheckResults(mainFileText, prefix, rootPath, navigationElement, options);
=======
            assert extraFiles != null;
            for (File file : extraFiles) {
                myFixture.configureByFile(rootPath + file.getName());
            }
            myFixture.configureByFile(path);

            PsiElement caretElement =
                    InTextDirectivesUtils.isDirectiveDefined(mainFileText, "// FIND_BY_REF")
                    ? TargetElementUtilBase.findTargetElement(myFixture.getEditor(),
                                                              TargetElementUtilBase.REFERENCED_ELEMENT_ACCEPTED |
                                                              JavaTargetElementEvaluator.NEW_AS_CONSTRUCTOR)
                    : myFixture.getElementAtCaret();
            assertNotNull(caretElement);
            assertInstanceOf(caretElement, caretElementClass);

            PsiFile containingFile = caretElement.getContainingFile();
            boolean isLibraryElement = containingFile != null && ProjectRootsUtil.isLibraryFile(getProject(), containingFile.getVirtualFile());

            FindUsagesOptions options = parser != null ? parser.parse(mainFileText, getProject()) : null;

            // Ensure that search by sources (if present) and decompiled declarations gives the same results
            if (isLibraryElement) {
                PsiElement originalElement = caretElement.getOriginalElement();
                findUsagesAndCheckResults(mainFileText, prefix, rootPath, originalElement, options);

                PsiElement navigationElement = caretElement.getNavigationElement();
                if (navigationElement != originalElement) {
                    findUsagesAndCheckResults(mainFileText, prefix, rootPath, navigationElement, options);
                }
            }
            else {
                findUsagesAndCheckResults(mainFileText, prefix, rootPath, caretElement, options);
>>>>>>> d160f63d
            }
        }
        finally {
            for (String fixtureClass : fixtureClasses) {
                TestFixtureExtension.Companion.unloadFixture(fixtureClass);
            }
        }
    }

    private <T extends PsiElement> void findUsagesAndCheckResults(
            @NotNull String mainFileText,
            @NotNull String prefix,
            @NotNull String rootPath,
            @NotNull T caretElement,
            @Nullable FindUsagesOptions options
    ) throws ClassNotFoundException, InstantiationException, IllegalAccessException {
        boolean highlightingMode = InTextDirectivesUtils.isDirectiveDefined(mainFileText, "// HIGHLIGHTING");

        Collection<UsageInfo> usageInfos = findUsages(caretElement, options, highlightingMode);

        Collection<UsageFilteringRule> filteringRules = instantiateClasses(mainFileText, "// FILTERING_RULES: ");
        final Collection<UsageGroupingRule> groupingRules = instantiateClasses(mainFileText, "// GROUPING_RULES: ");

        Collection<UsageInfo2UsageAdapter> filteredUsages = getUsageAdapters(filteringRules, usageInfos);

        List<String> usageFiles = CollectionsKt.distinct(
                CollectionsKt.map(
                        filteredUsages,
                        new Function1<UsageInfo2UsageAdapter, String>() {
                            @Override
                            public String invoke(UsageInfo2UsageAdapter adapter) {
                                return adapter.getFile().getName();
                            }
                        }
                )
        );
        final boolean appendFileName = usageFiles.size() > 1;

        Function<UsageInfo2UsageAdapter, String> convertToString = new Function<UsageInfo2UsageAdapter, String>() {
            @Override
            public String apply(@Nullable final UsageInfo2UsageAdapter usageAdapter) {
                assert usageAdapter != null;

                String groupAsString = Joiner.on(", ").join(
                        CollectionsKt.map(
                                groupingRules,
                                new Function1<UsageGroupingRule, String>() {
                                    @Override
                                    public String invoke(UsageGroupingRule rule) {
                                        UsageGroup group = rule.groupUsage(usageAdapter);
                                        return group != null ? group.getText(null) : "";
                                    }
                                }
                        )
                );
                if (!groupAsString.isEmpty()) {
                    groupAsString = "(" + groupAsString + ") ";
                }

                UsageType usageType = getUsageType(usageAdapter.getElement());
                String usageTypeAsString = usageType == null ? "null" : usageType.toString(USAGE_VIEW_PRESENTATION);

                return (appendFileName ? "[" + usageAdapter.getFile().getName() + "] " : "") +
                       usageTypeAsString + " " +
                       groupAsString +
                       Joiner.on("").join(Arrays.asList(usageAdapter.getPresentation().getText()));
            }
        };

        Collection<String> finalUsages = Ordering.natural().sortedCopy(Collections2.transform(filteredUsages, convertToString));
        KotlinTestUtils.assertEqualsToFile(new File(rootPath, prefix + "results.txt"), StringUtil.join(finalUsages, "\n"));
    }

    protected Collection<UsageInfo> findUsages(
            @NotNull PsiElement targetElement,
            @Nullable FindUsagesOptions options,
            boolean highlightingMode
    ) {
        Project project = getProject();

        FindUsagesHandler handler;
        if (targetElement instanceof PsiMember) {
            handler = new JavaFindUsagesHandler(targetElement, new JavaFindUsagesHandlerFactory(project));
        }
        else if (targetElement instanceof KtDeclaration) {
            handler = new KotlinFindUsagesHandlerFactory(project).createFindUsagesHandlerNoQuestions(targetElement);
        }
        else {
            handler = ((FindManagerImpl) FindManager.getInstance(project)).getFindUsagesManager().getFindUsagesHandler(targetElement, false);
        }
        assert handler != null : "Cannot find handler for: " + targetElement;

        if (options == null) {
            options = handler.getFindUsagesOptions(null);
        }

        options.searchScope = GlobalSearchScope.allScope(project);

        CommonProcessors.CollectProcessor<UsageInfo> processor = new CommonProcessors.CollectProcessor<UsageInfo>();
        PsiElement[] psiElements = ArrayUtil.mergeArrays(handler.getPrimaryElements(), handler.getSecondaryElements());

        for (PsiElement psiElement : psiElements) {
            if (highlightingMode) {
                for (PsiReference reference : handler.findReferencesToHighlight(psiElement, options.searchScope)) {
                    processor.process(new UsageInfo(reference));
                }
            }
            else {
                handler.processElementUsages(psiElement, processor, options);
            }
        }

        return processor.getResults();
    }

    private static Collection<UsageInfo2UsageAdapter> getUsageAdapters(
            final Collection<? extends UsageFilteringRule> filters,
            Collection<UsageInfo> usageInfos
    ) {
        return Collections2.filter(
                Collections2.transform(usageInfos, new Function<UsageInfo, UsageInfo2UsageAdapter>() {
                    @Override
                    public UsageInfo2UsageAdapter apply(@Nullable UsageInfo usageInfo) {
                        assert (usageInfo != null);

                        UsageInfo2UsageAdapter usageAdapter = new UsageInfo2UsageAdapter(usageInfo);
                        for (UsageFilteringRule filter : filters) {
                            if (!filter.isVisible(usageAdapter)) {
                                return null;
                            }
                        }

                        return usageAdapter;
                    }
                }),
                Predicates.notNull());
    }

    @Nullable
    private static UsageType getUsageType(@Nullable PsiElement element) {
        if (element == null) return null;

        if (PsiTreeUtil.getParentOfType(element, PsiComment.class, false) != null) {
            return UsageType.COMMENT_USAGE;
        }

        UsageTypeProvider[] providers = Extensions.getExtensions(UsageTypeProvider.EP_NAME);
        for (UsageTypeProvider provider : providers) {
            UsageType usageType = provider.getUsageType(element);
            if (usageType != null) {
                return usageType;
            }
        }

        return UsageType.UNCLASSIFIED;
    }

    private static <T> Collection<T> instantiateClasses(String mainFileText, String directive)
            throws ClassNotFoundException, InstantiationException, IllegalAccessException {
        List<String> filteringRuleClassNames = InTextDirectivesUtils.findLinesWithPrefixesRemoved(mainFileText, directive);

        Collection<T> filters = new ArrayList<T>();
        for (String filteringRuleClassName : filteringRuleClassNames) {
            //noinspection unchecked
            Class<T> klass = (Class<T>) Class.forName(filteringRuleClassName);
            filters.add(klass.newInstance());
        }

        return filters;
    }
}<|MERGE_RESOLUTION|>--- conflicted
+++ resolved
@@ -347,36 +347,6 @@
                     }
             );
 
-<<<<<<< HEAD
-        assert extraFiles != null;
-        for (File file : extraFiles) {
-            myFixture.configureByFile(rootPath + file.getName());
-        }
-        myFixture.configureByFile(path);
-
-        PsiElement caretElement =
-                InTextDirectivesUtils.isDirectiveDefined(mainFileText, "// FIND_BY_REF")
-                ? TargetElementUtilBase.findTargetElement(myFixture.getEditor(),
-                                                          TargetElementUtilBase.REFERENCED_ELEMENT_ACCEPTED |
-                                                          TargetElementUtil.NEW_AS_CONSTRUCTOR)
-                : myFixture.getElementAtCaret();
-        assertNotNull(caretElement);
-        assertInstanceOf(caretElement, caretElementClass);
-
-        PsiFile containingFile = caretElement.getContainingFile();
-        boolean isLibraryElement = containingFile != null && ProjectRootsUtil.isLibraryFile(getProject(), containingFile.getVirtualFile());
-
-        FindUsagesOptions options = parser != null ? parser.parse(mainFileText, getProject()) : null;
-
-        // Ensure that search by sources (if present) and decompiled declarations gives the same results
-        if (isLibraryElement) {
-            PsiElement originalElement = caretElement.getOriginalElement();
-            findUsagesAndCheckResults(mainFileText, prefix, rootPath, originalElement, options);
-
-            PsiElement navigationElement = caretElement.getNavigationElement();
-            if (navigationElement != originalElement) {
-                findUsagesAndCheckResults(mainFileText, prefix, rootPath, navigationElement, options);
-=======
             assert extraFiles != null;
             for (File file : extraFiles) {
                 myFixture.configureByFile(rootPath + file.getName());
@@ -387,7 +357,7 @@
                     InTextDirectivesUtils.isDirectiveDefined(mainFileText, "// FIND_BY_REF")
                     ? TargetElementUtilBase.findTargetElement(myFixture.getEditor(),
                                                               TargetElementUtilBase.REFERENCED_ELEMENT_ACCEPTED |
-                                                              JavaTargetElementEvaluator.NEW_AS_CONSTRUCTOR)
+                                                              TargetElementUtil.NEW_AS_CONSTRUCTOR)
                     : myFixture.getElementAtCaret();
             assertNotNull(caretElement);
             assertInstanceOf(caretElement, caretElementClass);
@@ -409,7 +379,6 @@
             }
             else {
                 findUsagesAndCheckResults(mainFileText, prefix, rootPath, caretElement, options);
->>>>>>> d160f63d
             }
         }
         finally {
