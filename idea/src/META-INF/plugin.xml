<idea-plugin version="2" url="http://kotlinlang.org" xmlns:xi="http://www.w3.org/2001/XInclude">
    <id>org.jetbrains.kotlin</id>

  <name>Kotlin</name>
  <description>Kotlin language support</description>
  <version>@snapshot@</version>
  <vendor url="http://www.jetbrains.com">JetBrains s.r.o.</vendor>

  <idea-version since-build="142.0" until-build="142.9999"/>

  <depends optional="true" config-file="junit.xml">JUnit</depends>
  <depends optional="true" config-file="gradle.xml">org.jetbrains.plugins.gradle</depends>
  <depends optional="true" config-file="maven.xml">org.jetbrains.idea.maven</depends>
  <depends optional="true" config-file="testng-j.xml">TestNG-J</depends>
  <depends optional="true" config-file="kotlin-copyright.xml">com.intellij.copyright</depends>
  <depends optional="true" config-file="javaScriptDebug.xml">JavaScriptDebugger</depends>
  <depends optional="true" config-file="android.xml">org.jetbrains.android</depends>
  <depends optional="true" config-file="coverage.xml">Coverage</depends>

  <project-components>
    <component>
      <implementation-class>org.jetbrains.kotlin.idea.compiler.JetCompilerManager</implementation-class>
    </component>
    <component>
      <implementation-class>org.jetbrains.kotlin.idea.references.BuiltInsReferenceResolver</implementation-class>
    </component>
    <component>
      <implementation-class>org.jetbrains.kotlin.idea.versions.OutdatedKotlinRuntimeNotification</implementation-class>
    </component>
    <component>
      <implementation-class>org.jetbrains.kotlin.idea.configuration.ui.NonConfiguredKotlinProjectComponent</implementation-class>
    </component>
    <component>
      <implementation-class>org.jetbrains.kotlin.idea.ktSignature.KotlinSignatureInJavaMarkerUpdater</implementation-class>
    </component>
    <component>
      <implementation-class>org.jetbrains.kotlin.idea.configuration.ui.AbsentJdkAnnotationsComponent</implementation-class>
    </component>
      <component>
          <implementation-class>org.jetbrains.kotlin.idea.js.KotlinJavaScriptLibraryManager</implementation-class>
      </component>
  </project-components>

 <application-components>
   <component>
     <implementation-class>org.jetbrains.kotlin.idea.PluginStartupComponent</implementation-class>
   </component>

   <component>
     <implementation-class>org.jetbrains.kotlin.idea.versions.KotlinUpdatePluginComponent</implementation-class>
   </component>

   <component>
       <interface-class>org.jetbrains.kotlin.idea.js.KotlinJavaScriptMetaFileSystem</interface-class>
       <implementation-class>org.jetbrains.kotlin.idea.js.KotlinJavaScriptMetaFileSystem</implementation-class>
   </component>

 </application-components>

  <module-components>
    <component>
      <implementation-class>org.jetbrains.kotlin.idea.project.K2JSModuleComponent</implementation-class>
    </component>
  </module-components>

  <actions>
    <action id="Kotlin.NewFile" class="org.jetbrains.kotlin.idea.actions.NewKotlinFileAction">
      <add-to-group group-id="NewGroup" anchor="after" relative-to-action="NewGroup1"/>
    </action>

    <action id="ShowKotlinExpressionType" class="org.jetbrains.kotlin.idea.actions.ShowExpressionTypeAction"
            text="Show Expression Type">
      <keyboard-shortcut keymap="$default" first-keystroke="alt EQUALS"/>

      <keyboard-shortcut keymap="Mac OS X" first-keystroke="control shift P"/>
      <keyboard-shortcut keymap="Mac OS X" first-keystroke="alt EQUALS" remove="true"/>

      <keyboard-shortcut keymap="Mac OS X 10.5+" first-keystroke="control shift P"/>
      <keyboard-shortcut keymap="Mac OS X 10.5+" first-keystroke="alt EQUALS" remove="true"/>
      <add-to-group group-id="CodeEditorViewGroup" anchor="last"/>
    </action>
    <action id="ConvertJavaToKotlin" class="org.jetbrains.kotlin.idea.actions.JavaToKotlinAction"
            text="Convert Java File to Kotlin File">
      <keyboard-shortcut keymap="$default" first-keystroke="control alt shift K"/>
      <add-to-group group-id="CodeMenu" anchor="last"/>
    </action>

    <group id="EditorGutterKotlinPopupMenu">
      <action id="ShowKotlinSignatures" class="org.jetbrains.kotlin.idea.ktSignature.ShowKotlinSignaturesAction"/>
      <add-to-group group-id="EditorGutterPopupMenu" anchor="last"/>
    </group>

    <group id="KotlinToolsGroup" popup="true" text="Kotlin" icon="/org/jetbrains/kotlin/idea/icons/kotlin13.png"
           class="org.jetbrains.kotlin.idea.actions.KotlinActionGroup">
      <add-to-group group-id="ToolsMenu" anchor="last"/>
    </group>

    <action id="ConfigureKotlinInProject" class="org.jetbrains.kotlin.idea.actions.ConfigureKotlinJavaInProjectAction"
            text="Configure Kotlin in Project">
      <add-to-group group-id="KotlinToolsGroup"/>
    </action>

    <action id="ConfigureKotlinJsInProject" class="org.jetbrains.kotlin.idea.actions.ConfigureKotlinJsInProjectAction"
            text="Configure Kotlin (JavaScript) in Project">
      <add-to-group group-id="KotlinToolsGroup"/>
    </action>

    <action id="ShowKotlinBytecode" class="org.jetbrains.kotlin.idea.actions.ShowKotlinBytecodeAction"
        text="Show Kotlin Bytecode">
      <add-to-group group-id="KotlinToolsGroup"/>
    </action>

    <action id="ExtractFunction" class="org.jetbrains.kotlin.idea.refactoring.introduce.extractFunction.ExtractFunctionAction"
            text="_Function..." use-shortcut-of="ExtractMethod">
      <add-to-group group-id="IntroduceActionsGroup" anchor="after" relative-to-action="ExtractMethod"/>
    </action>

    <action id="IntroduceProperty" class="org.jetbrains.kotlin.idea.refactoring.introduce.introduceVariable.IntroducePropertyAction"
            text="P_roperty..." use-shortcut-of="IntroduceField">
        <add-to-group group-id="IntroduceActionsGroup" anchor="after" relative-to-action="IntroduceField"/>
    </action>

    <action id="IntroduceLambdaParameter"
            class="org.jetbrains.kotlin.idea.refactoring.introduce.introduceParameter.IntroduceLambdaParameterAction"
            text="La_mbda Parameter...">
        <keyboard-shortcut keymap="$default" first-keystroke="control shift P"/>
        <add-to-group group-id="IntroduceActionsGroup" anchor="after" relative-to-action="IntroduceParameter"/>
    </action>

    <action id="CopyAsDiagnosticTest" class="org.jetbrains.kotlin.idea.actions.internal.CopyAsDiagnosticTestAction"
            text="Copy Current File As Diagnostic Test">
      <keyboard-shortcut keymap="$default" first-keystroke="control alt shift T"/>
      <add-to-group group-id="KotlinToolsGroup" anchor="last"/>
    </action>

    <action id="CheckPartialBodyResolve" class="org.jetbrains.kotlin.idea.actions.internal.CheckPartialBodyResolveAction"
          text="Check Partial Body Resolve">
      <add-to-group group-id="KotlinToolsGroup" anchor="last"/>
    </action>

    <action id="FindImplicitNothingAction" class="org.jetbrains.kotlin.idea.actions.internal.FindImplicitNothingAction"
          text="Find Implicit Nothing Calls">
      <add-to-group group-id="KotlinToolsGroup" anchor="last"/>
    </action>

    <action id="KotlinInternalMode" class="org.jetbrains.kotlin.idea.actions.internal.KotlinInternalModeToggleAction">
      <add-to-group group-id="KotlinToolsGroup" anchor="last"/>
    </action>

    <action id="CreateIncrementalCompilationBackup" class="org.jetbrains.kotlin.idea.internal.makeBackup.CreateIncrementalCompilationBackup">
      <add-to-group group-id="KotlinToolsGroup" anchor="last"/>
    </action>

    <action id="ExtractFunctionToScope" class="org.jetbrains.kotlin.idea.refactoring.introduce.extractFunction.ExtractFunctionToScopeAction"
            text="Function to _Scope...">
      <keyboard-shortcut keymap="$default" first-keystroke="control alt shift M"/>
      <add-to-group group-id="IntroduceActionsGroup" anchor="after" relative-to-action="ExtractFunction"/>
    </action>
  </actions>

  <extensions defaultExtensionNs="com.intellij">
    <applicationService serviceInterface="org.jetbrains.kotlin.psi.stubs.elements.StubIndexService"
                        serviceImplementation="org.jetbrains.kotlin.idea.stubindex.StubIndexServiceImpl"/>

    <applicationService serviceInterface="org.jetbrains.kotlin.load.kotlin.KotlinBinaryClassCache"
                        serviceImplementation="org.jetbrains.kotlin.load.kotlin.KotlinBinaryClassCache"/>

    <applicationService serviceInterface="org.jetbrains.kotlin.idea.configuration.JetModuleTypeManager"
                        serviceImplementation="org.jetbrains.kotlin.idea.JetModuleTypeManagerImpl"/>

    <projectService serviceInterface="org.jetbrains.kotlin.idea.util.ImportInsertHelper"
                        serviceImplementation="org.jetbrains.kotlin.util.ImportInsertHelperImpl"/>

    <applicationService serviceInterface="org.jetbrains.kotlin.psi.KotlinDeclarationNavigationPolicy"
                        serviceImplementation="org.jetbrains.kotlin.idea.decompiler.navigation.KotlinDeclarationNavigationPolicyImpl"/>

    <projectService serviceInterface="org.jetbrains.kotlin.idea.caches.resolve.KotlinCacheService"
                    serviceImplementation="org.jetbrains.kotlin.idea.caches.resolve.KotlinCacheService"/>

    <projectService serviceInterface="org.jetbrains.kotlin.load.kotlin.JvmVirtualFileFinderFactory"
                    serviceImplementation="org.jetbrains.kotlin.idea.vfilefinder.JvmIDEVirtualFileFinderFactory"/>

    <projectService serviceInterface="org.jetbrains.kotlin.idea.vfilefinder.JsVirtualFileFinderFactory"
                    serviceImplementation="org.jetbrains.kotlin.idea.vfilefinder.JsIDEVirtualFileFinderFactory"/>

    <projectService serviceInterface="org.jetbrains.kotlin.asJava.LightClassGenerationSupport"
                    serviceImplementation="org.jetbrains.kotlin.idea.caches.resolve.IDELightClassGenerationSupport"/>

    <projectService serviceInterface="org.jetbrains.kotlin.resolve.CodeAnalyzerInitializer"
                      serviceImplementation="org.jetbrains.kotlin.resolve.DummyCodeAnalyzerInitializer"/>

    <projectService serviceInterface="org.jetbrains.kotlin.parsing.JetScriptDefinitionProvider"
                    serviceImplementation="org.jetbrains.kotlin.parsing.JetScriptDefinitionProvider"/>

    <projectService serviceInterface="org.jetbrains.kotlin.idea.configuration.ModuleTypeCacheManager"
                    serviceImplementation="org.jetbrains.kotlin.idea.configuration.ModuleTypeCacheManager"/>

    <projectService serviceInterface="org.jetbrains.kotlin.idea.compiler.configuration.KotlinCommonCompilerArgumentsHolder"
                    serviceImplementation="org.jetbrains.kotlin.idea.compiler.configuration.KotlinCommonCompilerArgumentsHolder"/>

    <projectService serviceInterface="org.jetbrains.kotlin.idea.compiler.configuration.Kotlin2JvmCompilerArgumentsHolder"
                    serviceImplementation="org.jetbrains.kotlin.idea.compiler.configuration.Kotlin2JvmCompilerArgumentsHolder"/>

    <projectService serviceInterface="org.jetbrains.kotlin.idea.compiler.configuration.Kotlin2JsCompilerArgumentsHolder"
                    serviceImplementation="org.jetbrains.kotlin.idea.compiler.configuration.Kotlin2JsCompilerArgumentsHolder"/>

    <projectService serviceInterface="org.jetbrains.kotlin.idea.compiler.configuration.KotlinCompilerSettings"
                    serviceImplementation="org.jetbrains.kotlin.idea.compiler.configuration.KotlinCompilerSettings"/>

    <projectService serviceImplementation="org.jetbrains.kotlin.idea.compiler.configuration.KotlinCompilerWorkspaceSettings"/>

    <projectService serviceInterface="org.jetbrains.kotlin.asJava.KotlinLightClassForPackage$FileStubCache"
                    serviceImplementation="org.jetbrains.kotlin.asJava.KotlinLightClassForPackage$FileStubCache"/>

    <projectService serviceInterface="org.jetbrains.kotlin.idea.debugger.evaluate.KotlinEvaluateExpressionCache"
                    serviceImplementation="org.jetbrains.kotlin.idea.debugger.evaluate.KotlinEvaluateExpressionCache"/>

    <projectService serviceInterface="org.jetbrains.kotlin.resolve.lazy.declarations.DeclarationProviderFactoryService"
                    serviceImplementation="org.jetbrains.kotlin.idea.stubindex.resolve.PluginDeclarationProviderFactoryService"/>

    <projectService serviceInterface="org.jetbrains.kotlin.idea.stubindex.SubpackagesIndexService"
                    serviceImplementation="org.jetbrains.kotlin.idea.stubindex.SubpackagesIndexService"/>

    <projectService serviceInterface="org.jetbrains.kotlin.idea.caches.resolve.LibraryModificationTracker"
                    serviceImplementation="org.jetbrains.kotlin.idea.caches.resolve.LibraryModificationTracker"/>

    <projectService serviceInterface="org.jetbrains.kotlin.idea.caches.resolve.KotlinOutOfBlockCompletionModificationTracker"
                    serviceImplementation="org.jetbrains.kotlin.idea.caches.resolve.KotlinOutOfBlockCompletionModificationTracker"/>

    <projectService serviceInterface="org.jetbrains.kotlin.resolve.jvm.KotlinJavaPsiFacade"
                    serviceImplementation="org.jetbrains.kotlin.resolve.jvm.KotlinJavaPsiFacade"/>

    <errorHandler implementation="org.jetbrains.kotlin.idea.reporter.KotlinReportSubmitter"/>

    <internalFileTemplate name="Kotlin File"/>
    <internalFileTemplate name="Kotlin Class"/>
    <internalFileTemplate name="Kotlin Enum"/>
    <internalFileTemplate name="Kotlin Interface"/>

    <gotoSymbolContributor implementation="org.jetbrains.kotlin.idea.caches.JetGotoSymbolContributor"/>
    <gotoClassContributor implementation="org.jetbrains.kotlin.idea.caches.JetGotoClassContributor"/>
    <lang.importOptimizer language="jet" implementationClass="org.jetbrains.kotlin.idea.imports.KotlinImportOptimizer"/>
    <lang.namesValidator language="jet" implementationClass="org.jetbrains.kotlin.idea.refactoring.KotlinNamesValidator"/>

    <fileTypeFactory implementation="org.jetbrains.kotlin.idea.JetFileFactory"/>
    <fileTypeFactory implementation="org.jetbrains.kotlin.idea.KotlinJavaScriptMetaFileTypeFactory"/>

    <compileServer.plugin classpath="jps/kotlin-jps-plugin.jar;kotlin-runtime.jar;kotlin-reflect.jar;kotlin-plugin.jar"/>
    <compiler.task execute="BEFORE" implementation="org.jetbrains.kotlin.idea.internal.makeBackup.MakeBackupCompileTask"/>
    <buildProcess.parametersProvider implementation="org.jetbrains.kotlin.idea.compiler.configuration.KotlinBuildProcessParametersProvider"/>

    <lang.syntaxHighlighterFactory key="jet" implementationClass="org.jetbrains.kotlin.idea.highlighter.JetSyntaxHighlighterFactory"/>
    <lang.braceMatcher language="jet" implementationClass="org.jetbrains.kotlin.idea.JetPairMatcher"/>
    <lang.parserDefinition language="jet" implementationClass="org.jetbrains.kotlin.parsing.JetParserDefinition"/>
    <lang.commenter language="jet" implementationClass="org.jetbrains.kotlin.idea.JetCommenter"/>
    <lang.psiStructureViewFactory language="jet" implementationClass="org.jetbrains.kotlin.idea.structureView.JetStructureViewFactory"/>
    <structureViewBuilder order="first" key="CLASS" factoryClass="org.jetbrains.kotlin.idea.structureView.JetClsStructureViewBuilderProvider"/>

    <lang.foldingBuilder language="jet" implementationClass="org.jetbrains.kotlin.idea.KotlinFoldingBuilder"/>
    <lang.formatter language="jet" implementationClass="org.jetbrains.kotlin.idea.formatter.JetFormattingModelBuilder"/>
    <lang.findUsagesProvider language="jet" implementationClass="org.jetbrains.kotlin.idea.findUsages.JetFindUsagesProvider"/>
    <lang.elementManipulator forClass="org.jetbrains.kotlin.psi.JetStringTemplateExpression"
                             implementationClass="org.jetbrains.kotlin.psi.psiUtil.JetStringTemplateExpressionManipulator"/>
    <fileStructureGroupRuleProvider implementation="org.jetbrains.kotlin.idea.findUsages.KotlinDeclarationGroupRuleProvider"/>
    <importFilteringRule implementation="org.jetbrains.kotlin.idea.findUsages.JetImportFilteringRule"/>
    <lang.refactoringSupport language="jet" implementationClass="org.jetbrains.kotlin.idea.refactoring.KotlinRefactoringSupportProvider"/>
    <lang.surroundDescriptor language="jet"
                             implementationClass="org.jetbrains.kotlin.idea.codeInsight.surroundWith.expression.KotlinExpressionSurroundDescriptor"/>
    <lang.surroundDescriptor language="jet"
                             implementationClass="org.jetbrains.kotlin.idea.codeInsight.surroundWith.statement.KotlinStatementSurroundDescriptor"/>
    <lang.unwrapDescriptor language="jet" implementationClass="org.jetbrains.kotlin.idea.codeInsight.unwrap.KotlinUnwrapDescriptor"/>
    <quoteHandler fileType="Kotlin" className="org.jetbrains.kotlin.idea.editor.KotlinQuoteHandler"/>
    <refactoring.helper implementation="org.jetbrains.kotlin.idea.codeInsight.KotlinShortenReferencesRefactoringHelper"/>
    <refactoring.moveHandler
        id="kotlin.moveFilesOrDirectories"
        implementation="org.jetbrains.kotlin.idea.refactoring.move.moveFilesOrDirectories.KotlinMoveFilesOrDirectoriesHandler"
        order="before moveJavaFileOrDir"/>
    <refactoring.moveHandler
        id="kotlin.moveTopLevelDeclarations"
        implementation="org.jetbrains.kotlin.idea.refactoring.move.moveTopLevelDeclarations.MoveKotlinTopLevelDeclarationsHandler"
        order="before kotlin.moveFilesOrDirectories"/>
    <moveFileHandler implementation="org.jetbrains.kotlin.idea.refactoring.move.moveFilesOrDirectories.MoveKotlinFileHandler" />
    <refactoring.moveInnerClassUsagesHandler
        implementationClass="org.jetbrains.kotlin.idea.refactoring.move.MoveJavaInnerClassKotlinUsagesHandler"
        language="jet" />
    <refactoring.copyHandler implementation="org.jetbrains.kotlin.idea.refactoring.copy.CopyKotlinFileHandler" order="first" />
    <refactoring.changeSignatureUsageProcessor implementation="org.jetbrains.kotlin.idea.refactoring.changeSignature.JetChangeSignatureUsageProcessor"/>
    <refactoring.introduceParameterMethodUsagesProcessor
        implementation="org.jetbrains.kotlin.idea.refactoring.introduce.introduceParameter.KotlinIntroduceParameterMethodUsageProcessor"/>
    <inlineActionHandler implementation="org.jetbrains.kotlin.idea.refactoring.inline.KotlinInlineValHandler"/>
    <treeStructureProvider implementation="org.jetbrains.kotlin.idea.projectView.JetProjectViewProvider"/>

    <colorSettingsPage implementation="org.jetbrains.kotlin.idea.highlighter.JetColorSettingsPage"/>
    <additionalTextAttributes scheme="Default" file="colorScheme/Default_Kotlin.xml"/>
    <additionalTextAttributes scheme="Darcula" file="colorScheme/Darcula_Kotlin.xml"/>

    <codeStyleSettingsProvider implementation="org.jetbrains.kotlin.idea.formatter.JetCodeStyleSettingsProvider"/>
    <langCodeStyleSettingsProvider implementation="org.jetbrains.kotlin.idea.formatter.JetLanguageCodeStyleSettingsProvider"/>

    <projectConfigurable instance="org.jetbrains.kotlin.idea.compiler.configuration.KotlinCompilerConfigurableTab"
                         id="project.kotlinCompiler"
                         displayName="Kotlin Compiler"
                         parentId="project.propCompiler"/>

    <qualifiedNameProvider implementation="org.jetbrains.kotlin.idea.actions.KotlinQualifiedNameProvider"/>

    <codeInsight.parameterInfo language="jet" implementationClass="org.jetbrains.kotlin.idea.parameterInfo.JetFunctionParameterInfoHandler"/>

    <codeInsight.gotoSuper language="jet" implementationClass="org.jetbrains.kotlin.idea.codeInsight.GotoSuperActionHandler"/>
    <typeDeclarationProvider implementation="org.jetbrains.kotlin.idea.codeInsight.JetTypeDeclarationProvider"/>

    <completion.contributor language="jet"
                            id="JetCompletionContributor"
                            order="first"
                            implementationClass="org.jetbrains.kotlin.idea.completion.KotlinCompletionContributor"/>
    <completion.contributor language="jet"
                            implementationClass="org.jetbrains.kotlin.idea.completion.KDocCompletionContributor"/>

    <completion.confidence language="jet" implementationClass="com.intellij.codeInsight.completion.UnfocusedNameIdentifier"/>
    <completion.confidence language="jet"
                           implementationClass="org.jetbrains.kotlin.idea.completion.confidence.UnfocusedPossibleFunctionParameter"/>
    <completion.confidence language="jet" implementationClass="com.intellij.codeInsight.completion.AlwaysFocusLookup" order="last"/>

    <lookup.charFilter implementation="org.jetbrains.kotlin.idea.completion.KotlinCompletionCharFilter"/>

    <psi.referenceContributor language="jet" implementation="org.jetbrains.kotlin.idea.references.JetReferenceContributor"/>

    <renamePsiElementProcessor id="KotlinClass"
                               implementation="org.jetbrains.kotlin.idea.refactoring.rename.RenameJetClassProcessor"
                               order="first"/>
    <renamePsiElementProcessor implementation="org.jetbrains.kotlin.idea.refactoring.rename.RenameKotlinFunctionProcessor"
                               id="KotlinFunction"
                               order="first"/>
    <renamePsiElementProcessor implementation="org.jetbrains.kotlin.idea.refactoring.rename.RenameKotlinPropertyProcessor"
                               id="KotlinProperty"
                               order="first"/>
    <renamePsiElementProcessor implementation="org.jetbrains.kotlin.idea.refactoring.rename.RenameKotlinParameterProcessor"
                               id="KotlinParameter"
                               order="first"/>
    <renameHandler implementation="org.jetbrains.kotlin.idea.refactoring.rename.RenameKotlinImplicitLambdaParameter"/>
    <renameHandler implementation="org.jetbrains.kotlin.idea.refactoring.rename.RenameDynamicMemberHandler"/>
    <renameHandler implementation="org.jetbrains.kotlin.idea.refactoring.rename.RenameOnSecondaryConstructorHandler"/>
    <automaticRenamerFactory implementation="org.jetbrains.kotlin.idea.refactoring.rename.AutomaticVariableRenamerFactory"/>
    <automaticRenamerFactory implementation="org.jetbrains.kotlin.idea.refactoring.rename.AutomaticVariableInJavaRenamerFactory"/>
    <automaticRenamerFactory implementation="org.jetbrains.kotlin.idea.refactoring.rename.AutomaticInheritorRenamerFactory"/>
    <automaticRenamerFactory implementation="org.jetbrains.kotlin.idea.refactoring.rename.AutomaticOverloadsRenamerFactory"/>

    <spellchecker.support implementationClass="org.jetbrains.kotlin.idea.KotlinSpellcheckingStrategy" language="jet"/>

    <liveTemplateContext implementation="org.jetbrains.kotlin.idea.liveTemplates.JetTemplateContextType$Generic"/>
    <liveTemplateContext implementation="org.jetbrains.kotlin.idea.liveTemplates.JetTemplateContextType$TopLevel"/>
    <liveTemplateContext implementation="org.jetbrains.kotlin.idea.liveTemplates.JetTemplateContextType$Statement"/>
    <liveTemplateContext implementation="org.jetbrains.kotlin.idea.liveTemplates.JetTemplateContextType$Class"/>
    <liveTemplateContext implementation="org.jetbrains.kotlin.idea.liveTemplates.JetTemplateContextType$Expression"/>
    <liveTemplateContext implementation="org.jetbrains.kotlin.idea.liveTemplates.JetTemplateContextType$Comment"/>
    <defaultLiveTemplatesProvider implementation="org.jetbrains.kotlin.idea.liveTemplates.JetLiveTemplatesProvider"/>
    <liveTemplateMacro implementation="org.jetbrains.kotlin.idea.liveTemplates.macro.JetAnyVariableMacro"/>
    <liveTemplateMacro implementation="org.jetbrains.kotlin.idea.liveTemplates.macro.JetFunctionParametersMacro"/>
    <liveTemplateMacro implementation="org.jetbrains.kotlin.idea.liveTemplates.macro.JetAnonymousSuperMacro"/>
    <liveTemplateMacro implementation="org.jetbrains.kotlin.idea.liveTemplates.macro.JetIterableVariableMacro"/>
    <liveTemplateMacro implementation="org.jetbrains.kotlin.idea.liveTemplates.macro.JetSuggestVariableNameMacro"/>
    <liveTemplateOptionalProcessor implementation="org.jetbrains.kotlin.idea.liveTemplates.KotlinShortenFQNamesProcessor"/>

    <annotator language="jet" implementationClass="org.jetbrains.kotlin.idea.highlighter.JetPsiCheckerAndHighlightingUpdater"/>
    <highlightRangeExtension implementation="org.jetbrains.kotlin.idea.highlighter.JetPsiChecker"/>

    <annotator language="jet" implementationClass="org.jetbrains.kotlin.idea.highlighter.DebugInfoAnnotator"/>
    <annotator language="jet" implementationClass="org.jetbrains.kotlin.idea.highlighter.DuplicateJvmSignatureAnnotator"/>
    <problemHighlightFilter implementation="org.jetbrains.kotlin.idea.highlighter.KotlinProblemHighlightFilter"/>

    <extendWordSelectionHandler implementation="org.jetbrains.kotlin.idea.editor.wordSelection.KotlinStatementGroupSelectioner"/>
    <extendWordSelectionHandler implementation="org.jetbrains.kotlin.idea.editor.wordSelection.KotlinCodeBlockSelectioner"/>
    <extendWordSelectionHandler implementation="org.jetbrains.kotlin.idea.editor.wordSelection.KotlinDocCommentSelectioner"/>
    <extendWordSelectionHandler implementation="org.jetbrains.kotlin.idea.editor.wordSelection.KotlinDeclarationSelectioner"/>
    <extendWordSelectionHandler implementation="org.jetbrains.kotlin.idea.editor.wordSelection.KotlinListSelectioner"/>
    <extendWordSelectionHandler implementation="org.jetbrains.kotlin.idea.editor.wordSelection.KotlinStringLiteralSelectioner"/>
    <basicWordSelectionFilter implementation="org.jetbrains.kotlin.idea.editor.wordSelection.KotlinWordSelectionFilter"/>

    <typedHandler implementation="org.jetbrains.kotlin.idea.editor.KotlinTypedHandler"/>
    <typedHandler implementation="org.jetbrains.kotlin.idea.kdoc.KDocTypedHandler"/>
    <enterHandlerDelegate implementation="org.jetbrains.kotlin.idea.editor.KotlinEnterHandler"
                          id="KotlinEnterHandler" order="before EnterBetweenBracesHandler"/>
    <lang.smartEnterProcessor language="jet" implementationClass="org.jetbrains.kotlin.idea.editor.KotlinSmartEnterHandler"/>
    <backspaceHandlerDelegate implementation="org.jetbrains.kotlin.idea.editor.KotlinBackspaceHandler"/>

    <copyPastePostProcessor implementation="org.jetbrains.kotlin.idea.conversion.copy.ConvertJavaCopyPastePostProcessor"/>
    <copyPastePostProcessor implementation="org.jetbrains.kotlin.idea.codeInsight.KotlinCopyPasteReferenceProcessor"/>

    <lang.documentationProvider language="JAVA" implementationClass="org.jetbrains.kotlin.idea.KotlinQuickDocumentationProvider" order="first"/>
    <documentationProvider implementation="org.jetbrains.kotlin.idea.KotlinQuickDocumentationProvider"/>
    <configurationType implementation="org.jetbrains.kotlin.idea.run.JetRunConfigurationType"/>
    <configurationType implementation="org.jetbrains.kotlin.idea.k2jsrun.K2JSRunConfigurationType"/>
    <programRunner implementation="org.jetbrains.kotlin.idea.k2jsrun.K2JSBrowserProgramRunner"/>
    <configurationProducer implementation="org.jetbrains.kotlin.idea.run.JetRunConfigurationProducer"/>
    <codeInsight.lineMarkerProvider language="jet" implementationClass="org.jetbrains.kotlin.idea.highlighter.markers.KotlinLineMarkerProvider"/>
    <codeInsight.lineMarkerProvider language="jet" implementationClass="org.jetbrains.kotlin.idea.highlighter.KotlinRecursiveCallLineMarkerProvider"/>
    <codeInsight.lineMarkerProvider language="JAVA"
                                    implementationClass="org.jetbrains.kotlin.idea.ktSignature.KotlinSignatureInJavaMarkerProvider"/>
    <iconProvider implementation="org.jetbrains.kotlin.idea.JetIconProvider"/>
    <itemPresentationProvider implementationClass="org.jetbrains.kotlin.idea.presentation.JetFunctionPresenter"
                              forClass="org.jetbrains.kotlin.psi.JetFunction"/>
    <itemPresentationProvider implementationClass="org.jetbrains.kotlin.idea.presentation.JetClassPresenter"
                              forClass="org.jetbrains.kotlin.psi.JetClass"/>
    <itemPresentationProvider implementationClass="org.jetbrains.kotlin.idea.presentation.JetObjectPresenter"
                              forClass="org.jetbrains.kotlin.psi.JetObjectDeclaration"/>
    <itemPresentationProvider implementationClass="org.jetbrains.kotlin.idea.presentation.JetPropertyPresenter"
                              forClass="org.jetbrains.kotlin.psi.JetProperty"/>
    <itemPresentationProvider implementationClass="org.jetbrains.kotlin.idea.presentation.JetParameterPresenter"
                              forClass="org.jetbrains.kotlin.psi.JetParameter"/>
    <gotoTargetRendererProvider id="JetGotoTargetRenderProvider" implementation="org.jetbrains.kotlin.idea.JetGotoTargetRenderProvider"
                                order="first"/>
    <elementDescriptionProvider implementation="org.jetbrains.kotlin.idea.findUsages.JetElementDescriptionProvider" order="first"/>
    <highlightUsagesHandlerFactory implementation="org.jetbrains.kotlin.idea.highlighter.KotlinHighlightExitPointsHandlerFactory"/>
    <findUsagesHandlerFactory implementation="org.jetbrains.kotlin.idea.findUsages.KotlinFindUsagesHandlerFactory"/>
    <usageTypeProvider implementation="org.jetbrains.kotlin.idea.findUsages.JetUsageTypeProvider"/>
    <refactoring.safeDeleteProcessor
        id="kotlinProcessor"
        implementation="org.jetbrains.kotlin.idea.refactoring.safeDelete.KotlinSafeDeleteProcessor"
        order="before javaProcessor"/>
    <refactoring.safeDelete.JavaSafeDeleteDelegate
        id="kotlinJavaSafeDeleteDelegate"
        language="jet"
        implementationClass="org.jetbrains.kotlin.idea.refactoring.safeDelete.KotlinJavaSafeDeleteDelegate"/>
    <debugger.jvmSmartStepIntoHandler implementation="org.jetbrains.kotlin.idea.debugger.KotlinSmartStepIntoHandler"/>
    <debugger.positionManagerFactory implementation="org.jetbrains.kotlin.idea.debugger.JetPositionManagerFactory"/>
    <debugger.codeFragmentFactory implementation="org.jetbrains.kotlin.idea.debugger.evaluate.KotlinCodeFragmentFactory"/>
    <debuggerEditorTextProvider language="jet" implementationClass="org.jetbrains.kotlin.idea.debugger.KotlinEditorTextProvider"/>
    <debuggerClassFilterProvider implementation="org.jetbrains.kotlin.idea.debugger.filter.KotlinDebuggerInternalClassesFilterProvider"/>
    <debugger.nodeRenderer implementation="org.jetbrains.kotlin.idea.debugger.render.KotlinClassWithDelegatedPropertyRenderer"/>
    <debugger.sourcePositionProvider implementation="org.jetbrains.kotlin.idea.debugger.KotlinSourcePositionProvider"/>
    <debugger.frameExtraVarsProvider implementation="org.jetbrains.kotlin.idea.debugger.KotlinFrameExtraVariablesProvider"/>
    <debugger.extraSteppingFilter implementation="org.jetbrains.kotlin.idea.ExtraSteppingFilter"/>
    <xdebugger.settings implementation="org.jetbrains.kotlin.idea.debugger.KotlinDebuggerSettings"/>
    <xdebugger.breakpointType implementation="org.jetbrains.kotlin.idea.debugger.breakpoints.KotlinFieldBreakpointType"/>
    <debugger.syntheticProvider implementation="org.jetbrains.kotlin.idea.debugger.filter.KotlinSyntheticTypeComponentProvider"/>
    <debugger.javaBreakpointHandlerFactory implementation="org.jetbrains.kotlin.idea.debugger.breakpoints.KotlinBreakpointHandlerFactory"/>

    <codeInsight.implementMethod language="jet" implementationClass="org.jetbrains.kotlin.idea.core.codeInsight.ImplementMethodsHandler"/>
    <codeInsight.overrideMethod language="jet" implementationClass="org.jetbrains.kotlin.idea.codeInsight.OverrideMethodsHandler"/>

    <framework.type implementation="org.jetbrains.kotlin.idea.framework.JavaFrameworkType"/>
    <framework.type implementation="org.jetbrains.kotlin.idea.framework.JSFrameworkType"/>
    <projectTemplatesFactory implementation="org.jetbrains.kotlin.idea.framework.KotlinTemplatesFactory" />

    <library.presentationProvider implementation="org.jetbrains.kotlin.idea.framework.JavaRuntimePresentationProvider"/>
    <library.presentationProvider implementation="org.jetbrains.kotlin.idea.framework.JSLibraryStdPresentationProvider"/>

    <typeHierarchyProvider language="jet" implementationClass="org.jetbrains.kotlin.idea.hierarchy.KotlinTypeHierarchyProvider"/>
    <callHierarchyProvider
        language="jet"
        implementationClass="org.jetbrains.kotlin.idea.hierarchy.calls.KotlinCallHierarchyProvider" />
    <callHierarchyProvider
        language="JAVA"
        implementationClass="org.jetbrains.kotlin.idea.hierarchy.calls.KotlinCallHierarchyProvider"
        order="first" />
    <methodHierarchyProvider
        language="jet"
        implementationClass="org.jetbrains.kotlin.idea.hierarchy.overrides.KotlinOverrideHierarchyProvider" />

    <java.elementFinder implementation="org.jetbrains.kotlin.asJava.JavaElementFinder"/>
    <java.shortNamesCache implementation="org.jetbrains.kotlin.idea.caches.JetShortNamesCache"/>

    <stubElementTypeHolder class="org.jetbrains.kotlin.psi.stubs.elements.JetStubElementTypes"/>
    <stubIndex implementation="org.jetbrains.kotlin.idea.stubindex.JetExactPackagesIndex"/>
    <stubIndex implementation="org.jetbrains.kotlin.idea.stubindex.JetTopLevelClassByPackageIndex"/>
    <stubIndex implementation="org.jetbrains.kotlin.idea.stubindex.JetTopLevelFunctionByPackageIndex"/>
    <stubIndex implementation="org.jetbrains.kotlin.idea.stubindex.JetTopLevelPropertyByPackageIndex"/>
    <stubIndex implementation="org.jetbrains.kotlin.idea.stubindex.JetClassShortNameIndex"/>
    <stubIndex implementation="org.jetbrains.kotlin.idea.stubindex.JetFullClassNameIndex"/>
    <stubIndex implementation="org.jetbrains.kotlin.idea.stubindex.JetPropertyShortNameIndex"/>
    <stubIndex implementation="org.jetbrains.kotlin.idea.stubindex.JetFunctionShortNameIndex"/>
    <stubIndex implementation="org.jetbrains.kotlin.idea.stubindex.JetSuperClassIndex"/>
    <stubIndex implementation="org.jetbrains.kotlin.idea.stubindex.JetTopLevelFunctionFqnNameIndex"/>
    <stubIndex implementation="org.jetbrains.kotlin.idea.stubindex.JetTopLevelPropertyFqnNameIndex"/>
    <stubIndex implementation="org.jetbrains.kotlin.idea.stubindex.JetTopLevelExtensionsByReceiverTypeIndex"/>
    <stubIndex implementation="org.jetbrains.kotlin.idea.stubindex.JetAnnotationsIndex"/>
    <stubIndex implementation="org.jetbrains.kotlin.idea.stubindex.JetProbablyNothingFunctionShortNameIndex"/>
    <stubIndex implementation="org.jetbrains.kotlin.idea.stubindex.JetProbablyNothingPropertyShortNameIndex"/>

    <psi.classFileDecompiler implementation="org.jetbrains.kotlin.idea.decompiler.JetClassFileDecompiler"/>
    <psi.classFileDecompiler implementation="org.jetbrains.kotlin.idea.decompiler.KotlinJavaScriptMetaFileDecompiler"/>
    
    <fileBasedIndex implementation="org.jetbrains.kotlin.idea.versions.KotlinAbiVersionIndex"/>
    <fileBasedIndex implementation="org.jetbrains.kotlin.idea.versions.KotlinJavaScriptAbiVersionIndex"/>
    <fileBasedIndex implementation="org.jetbrains.kotlin.idea.vfilefinder.KotlinClassFileIndex"/>
    <fileBasedIndex implementation="org.jetbrains.kotlin.idea.vfilefinder.KotlinJavaScriptMetaFileIndex"/>

    <idIndexer filetype="Kotlin" implementationClass="org.jetbrains.kotlin.idea.search.KotlinIdIndexer"/>
    <todoIndexer filetype="Kotlin" implementationClass="org.jetbrains.kotlin.idea.search.KotlinTodoIndexer"/>
    <indexPatternBuilder implementation="org.jetbrains.kotlin.idea.search.KotlinIndexPatternBuilder"/>

    <editorNotificationProvider implementation="org.jetbrains.kotlin.idea.versions.UnsupportedAbiVersionNotificationPanelProvider"/>
    <editorNotificationProvider implementation="org.jetbrains.kotlin.idea.highlighter.ErrorDuringFileAnalyzeNotificationProvider"/>

    <psi.treeChangePreprocessor implementation="org.jetbrains.kotlin.asJava.KotlinCodeBlockModificationListener"/>

    <referencesSearch implementation="org.jetbrains.kotlin.idea.search.ideaExtensions.KotlinReferencesSearcher"/>
    <directClassInheritorsSearch implementation="org.jetbrains.kotlin.idea.search.ideaExtensions.KotlinDirectInheritorsSearcher"/>
    <definitionsScopedSearch implementation="org.jetbrains.kotlin.idea.search.ideaExtensions.KotlinDefinitionsSearcher"/>
    <annotatedElementsSearch implementation="org.jetbrains.kotlin.idea.search.ideaExtensions.KotlinAnnotatedElementsSearcher"/>
    <methodReferencesSearch implementation="org.jetbrains.kotlin.idea.search.ideaExtensions.KotlinLightPropertyAccessorsReferenceSearcher"/>
    <methodReferencesSearch implementation="org.jetbrains.kotlin.idea.search.ideaExtensions.KotlinConstructorDelegationCallReferenceSearcher"/>
    <methodReferencesSearch implementation="org.jetbrains.kotlin.idea.search.ideaExtensions.KotlinOverridingMethodReferenceSearcher"/>

    <exceptionFilter implementation="org.jetbrains.kotlin.idea.filters.JetExceptionFilterFactory" order="first"/>

    <applicationService serviceInterface="org.jetbrains.kotlin.idea.editor.JetEditorOptions"
                        serviceImplementation="org.jetbrains.kotlin.idea.editor.JetEditorOptions"/>
    <editorAppearanceConfigurable instance="org.jetbrains.kotlin.idea.editor.JetSettingEditorConfigurable"/>

    <statementUpDownMover id="jetExpression"
                          implementation="org.jetbrains.kotlin.idea.codeInsight.upDownMover.JetExpressionMover"
                          order="before declaration" />

    <statementUpDownMover id="jetDeclaration"
                          implementation="org.jetbrains.kotlin.idea.codeInsight.upDownMover.JetDeclarationMover"
                          order="before jetExpression" />

    <joinLinesHandler implementation="org.jetbrains.kotlin.idea.joinLines.JoinDeclarationAndAssignmentHandler"/>
    <joinLinesHandler implementation="org.jetbrains.kotlin.idea.joinLines.JoinBlockIntoSingleStatementHandler"/>

    <targetElementEvaluator
        language="jet"
        implementationClass="org.jetbrains.kotlin.idea.search.ideaExtensions.JetTargetElementEvaluator" />

    <intentionAction>
      <className>org.jetbrains.kotlin.idea.intentions.IfNullToElvisIntention</className>
      <category>Kotlin</category>
    </intentionAction>

    <intentionAction>
      <className>org.jetbrains.kotlin.idea.intentions.SpecifyTypeExplicitlyIntention</className>
      <category>Kotlin</category>
    </intentionAction>

    <intentionAction>
      <className>org.jetbrains.kotlin.idea.intentions.RemoveExplicitTypeIntention</className>
      <category>Kotlin</category>
    </intentionAction>

    <intentionAction>
      <className>org.jetbrains.kotlin.idea.intentions.ConvertToExpressionBodyIntention</className>
      <category>Kotlin</category>
    </intentionAction>

    <intentionAction>
      <className>org.jetbrains.kotlin.idea.intentions.ConvertToBlockBodyIntention</className>
      <category>Kotlin</category>
    </intentionAction>

    <intentionAction>
      <className>org.jetbrains.kotlin.idea.ktSignature.KotlinSignatureAnnotationIntention</className>
      <category>Kotlin</category>
    </intentionAction>

    <intentionAction>
      <className>org.jetbrains.kotlin.idea.intentions.branchedTransformations.intentions.FoldIfToAssignmentIntention</className>
      <category>Kotlin</category>
    </intentionAction>

    <intentionAction>
      <className>org.jetbrains.kotlin.idea.intentions.conventionNameCalls.ReplaceGetIntention</className>
      <category>Kotlin</category>
    </intentionAction>

    <intentionAction>
      <className>org.jetbrains.kotlin.idea.intentions.conventionNameCalls.ReplaceContainsIntention</className>
      <category>Kotlin</category>
    </intentionAction>

    <intentionAction>
      <className>org.jetbrains.kotlin.idea.intentions.conventionNameCalls.ReplaceInvokeIntention</className>
      <category>Kotlin</category>
    </intentionAction>

    <intentionAction>
      <className>org.jetbrains.kotlin.idea.intentions.conventionNameCalls.ReplaceCallWithUnaryOperatorIntention</className>
      <category>Kotlin</category>
    </intentionAction>

    <intentionAction>
      <className>org.jetbrains.kotlin.idea.intentions.conventionNameCalls.ReplaceCallWithBinaryOperatorIntention</className>
      <category>Kotlin</category>
    </intentionAction>

    <intentionAction>
      <className>org.jetbrains.kotlin.idea.intentions.branchedTransformations.intentions.FoldIfToReturnAsymmetricallyIntention</className>
      <category>Kotlin</category>
    </intentionAction>

    <intentionAction>
      <className>org.jetbrains.kotlin.idea.intentions.branchedTransformations.intentions.FoldIfToReturnIntention</className>
      <category>Kotlin</category>
    </intentionAction>

    <intentionAction>
      <className>org.jetbrains.kotlin.idea.intentions.branchedTransformations.intentions.FoldWhenToAssignmentIntention</className>
      <category>Kotlin</category>
    </intentionAction>

    <intentionAction>
      <className>org.jetbrains.kotlin.idea.intentions.branchedTransformations.intentions.FoldWhenToReturnIntention</className>
      <category>Kotlin</category>
    </intentionAction>

    <intentionAction>
      <className>org.jetbrains.kotlin.idea.intentions.branchedTransformations.intentions.UnfoldAssignmentToIfIntention</className>
      <category>Kotlin</category>
    </intentionAction>

    <intentionAction>
      <className>org.jetbrains.kotlin.idea.intentions.branchedTransformations.intentions.UnfoldPropertyToIfIntention</className>
      <category>Kotlin</category>
    </intentionAction>

    <intentionAction>
      <className>org.jetbrains.kotlin.idea.intentions.branchedTransformations.intentions.UnfoldAssignmentToWhenIntention</className>
      <category>Kotlin</category>
    </intentionAction>

    <intentionAction>
      <className>org.jetbrains.kotlin.idea.intentions.branchedTransformations.intentions.UnfoldPropertyToWhenIntention</className>
      <category>Kotlin</category>
    </intentionAction>

    <intentionAction>
      <className>org.jetbrains.kotlin.idea.intentions.branchedTransformations.intentions.UnfoldReturnToIfIntention</className>
      <category>Kotlin</category>
    </intentionAction>

    <intentionAction>
      <className>org.jetbrains.kotlin.idea.intentions.branchedTransformations.intentions.UnfoldReturnToWhenIntention</className>
      <category>Kotlin</category>
    </intentionAction>

    <intentionAction>
      <className>org.jetbrains.kotlin.idea.intentions.branchedTransformations.intentions.DoubleBangToIfThenIntention</className>
      <category>Kotlin</category>
    </intentionAction>

    <intentionAction>
      <className>org.jetbrains.kotlin.idea.intentions.branchedTransformations.intentions.IfThenToDoubleBangIntention</className>
      <category>Kotlin</category>
    </intentionAction>

    <intentionAction>
      <className>org.jetbrains.kotlin.idea.intentions.branchedTransformations.intentions.ElvisToIfThenIntention</className>
      <category>Kotlin</category>
    </intentionAction>

    <intentionAction>
      <className>org.jetbrains.kotlin.idea.intentions.branchedTransformations.intentions.IfThenToElvisIntention</className>
      <category>Kotlin</category>
    </intentionAction>

    <intentionAction>
      <className>org.jetbrains.kotlin.idea.intentions.branchedTransformations.intentions.SafeAccessToIfThenIntention</className>
      <category>Kotlin</category>
    </intentionAction>

    <intentionAction>
      <className>org.jetbrains.kotlin.idea.intentions.branchedTransformations.intentions.IfThenToSafeAccessIntention</className>
      <category>Kotlin</category>
    </intentionAction>

    <intentionAction>
      <className>org.jetbrains.kotlin.idea.intentions.branchedTransformations.intentions.IfToWhenIntention</className>
      <category>Kotlin</category>
    </intentionAction>

    <intentionAction>
      <className>org.jetbrains.kotlin.idea.intentions.branchedTransformations.intentions.WhenToIfIntention</className>
      <category>Kotlin</category>
    </intentionAction>

    <intentionAction>
      <className>org.jetbrains.kotlin.idea.intentions.branchedTransformations.intentions.FlattenWhenIntention</className>
      <category>Kotlin</category>
    </intentionAction>

    <intentionAction>
      <className>org.jetbrains.kotlin.idea.intentions.branchedTransformations.intentions.IntroduceWhenSubjectIntention</className>
      <category>Kotlin</category>
    </intentionAction>

    <intentionAction>
      <className>org.jetbrains.kotlin.idea.intentions.branchedTransformations.intentions.EliminateWhenSubjectIntention</className>
      <category>Kotlin</category>
    </intentionAction>

    <intentionAction>
      <className>org.jetbrains.kotlin.idea.intentions.branchedTransformations.intentions.MergeWhenIntention</className>
      <category>Kotlin</category>
    </intentionAction>

    <intentionAction>
      <className>org.jetbrains.kotlin.idea.intentions.SimplifyNegatedBinaryExpressionIntention</className>
      <category>Kotlin</category>
    </intentionAction>

    <intentionAction>
      <className>org.jetbrains.kotlin.idea.intentions.RemoveUnnecessaryParenthesesIntention</className>
      <category>Kotlin</category>
    </intentionAction>

    <intentionAction>
      <className>org.jetbrains.kotlin.idea.intentions.RemoveExplicitTypeArgumentsIntention</className>
      <category>Kotlin</category>
    </intentionAction>

    <intentionAction>
      <className>org.jetbrains.kotlin.idea.intentions.RemoveCurlyBracesFromTemplateIntention</className>
      <category>Kotlin</category>
    </intentionAction>

    <intentionAction>
      <className>org.jetbrains.kotlin.idea.intentions.InsertCurlyBracesToTemplateIntention</className>
      <category>Kotlin</category>
    </intentionAction>

    <intentionAction>
      <className>org.jetbrains.kotlin.idea.intentions.MoveLambdaInsideParenthesesIntention</className>
      <category>Kotlin</category>
    </intentionAction>

    <intentionAction>
      <className>org.jetbrains.kotlin.idea.intentions.InsertExplicitTypeArgumentsIntention</className>
      <category>Kotlin</category>
    </intentionAction>

    <intentionAction>
      <className>org.jetbrains.kotlin.idea.intentions.MoveLambdaOutsideParenthesesIntention</className>
      <category>Kotlin</category>
    </intentionAction>

    <intentionAction>
      <className>org.jetbrains.kotlin.idea.intentions.declarations.SplitPropertyDeclarationIntention</className>
      <category>Kotlin</category>
    </intentionAction>

    <intentionAction>
      <className>org.jetbrains.kotlin.idea.intentions.declarations.ConvertMemberToExtensionIntention</className>
      <category>Kotlin</category>
    </intentionAction>

    <intentionAction>
      <className>org.jetbrains.kotlin.idea.intentions.ReconstructTypeInCastOrIsIntention</className>
      <category>Kotlin</category>
    </intentionAction>

    <intentionAction>
      <className>org.jetbrains.kotlin.idea.intentions.InfixCallToOrdinaryIntention</className>
      <category>Kotlin</category>
    </intentionAction>

    <intentionAction>
      <className>org.jetbrains.kotlin.idea.intentions.ToInfixCallIntention</className>
      <category>Kotlin</category>
    </intentionAction>

    <intentionAction>
      <className>org.jetbrains.kotlin.idea.intentions.ReplaceExplicitFunctionLiteralParamWithItIntention</className>
      <category>Kotlin</category>
    </intentionAction>

    <intentionAction>
      <className>org.jetbrains.kotlin.idea.intentions.ReplaceItWithExplicitFunctionLiteralParamIntention</className>
      <category>Kotlin</category>
    </intentionAction>

    <intentionAction>
      <className>org.jetbrains.kotlin.idea.intentions.RemoveBracesIntention</className>
      <category>Kotlin</category>
    </intentionAction>

    <intentionAction>
      <className>org.jetbrains.kotlin.idea.intentions.AddBracesIntention</className>
      <category>Kotlin</category>
    </intentionAction>

    <intentionAction>
      <className>org.jetbrains.kotlin.idea.intentions.ConvertNegatedBooleanSequenceIntention</className>
      <category>Kotlin</category>
    </intentionAction>

    <intentionAction>
      <className>org.jetbrains.kotlin.idea.intentions.ConvertNegatedExpressionWithDemorgansLawIntention</className>
      <category>Kotlin</category>
    </intentionAction>

    <intentionAction>
<<<<<<< HEAD
      <className>org.jetbrains.kotlin.idea.intentions.SimplifyBooleanWithConstantsIntention</className>
=======
      <className>org.jetbrains.jet.plugin.intentions.AddForLoopIndicesIntention</className>
      <category>Kotlin</category>
    </intentionAction>

    <intentionAction>
      <className>org.jetbrains.jet.plugin.intentions.RemoveForLoopIndicesIntention</className>
      <category>Kotlin</category>
    </intentionAction>S

    <intentionAction>
      <className>org.jetbrains.jet.plugin.intentions.SwapBinaryExpression</className>
>>>>>>> bbbdfd25
      <category>Kotlin</category>
    </intentionAction>

    <intentionAction>
      <className>org.jetbrains.kotlin.idea.intentions.SwapBinaryExpressionIntention</className>
      <category>Kotlin</category>
    </intentionAction>

    <intentionAction>
      <className>org.jetbrains.kotlin.idea.intentions.SplitIfIntention</className>
      <category>Kotlin</category>
    </intentionAction>

    <intentionAction>
      <className>org.jetbrains.kotlin.idea.intentions.ReplaceWithOperatorAssignmentIntention</className>
      <category>Kotlin</category>
    </intentionAction>

    <intentionAction>
      <className>org.jetbrains.kotlin.idea.intentions.ReplaceWithOrdinaryAssignmentIntention</className>
      <category>Kotlin</category>
    </intentionAction>

    <intentionAction>
      <className>org.jetbrains.kotlin.idea.intentions.ConvertAssertToIfWithThrowIntention</className>
      <category>Kotlin</category>
    </intentionAction>

    <intentionAction>
      <className>org.jetbrains.kotlin.idea.intentions.ConvertIfWithThrowToAssertIntention</className>
      <category>Kotlin</category>
    </intentionAction>

    <intentionAction>
      <className>org.jetbrains.kotlin.idea.intentions.SpecifyExplicitLambdaSignatureIntention</className>
      <category>Kotlin</category>
    </intentionAction>

    <intentionAction>
      <className>org.jetbrains.kotlin.idea.intentions.RemoveExplicitLambdaParameterTypesIntention</className>
      <category>Kotlin</category>
    </intentionAction>

    <intentionAction>
      <className>org.jetbrains.kotlin.idea.intentions.ConvertForEachToForLoopIntention</className>
      <category>Kotlin</category>
    </intentionAction>

    <intentionAction>
      <className>org.jetbrains.kotlin.idea.intentions.ConvertToForEachFunctionCallIntention</className>
      <category>Kotlin</category>
    </intentionAction>

    <intentionAction>
      <className>org.jetbrains.kotlin.idea.intentions.ConvertToStringTemplateIntention</className>
      <category>Kotlin</category>
    </intentionAction>

    <intentionAction>
      <className>org.jetbrains.kotlin.idea.intentions.OperatorToFunctionIntention</className>
      <category>Kotlin</category>
    </intentionAction>

    <intentionAction>
      <className>org.jetbrains.kotlin.idea.intentions.ConvertToConcatenatedStringIntention</className>
      <category>Kotlin</category>
    </intentionAction>

    <intentionAction>
        <className>org.jetbrains.kotlin.idea.intentions.ConvertFunctionToPropertyIntention</className>
        <category>Kotlin</category>
    </intentionAction>

    <intentionAction>
        <className>org.jetbrains.kotlin.idea.intentions.ConvertPropertyToFunctionIntention</className>
        <category>Kotlin</category>
    </intentionAction>

    <intentionAction>
      <className>org.jetbrains.kotlin.idea.intentions.ConvertReceiverToParameterIntention</className>
      <category>Kotlin</category>
    </intentionAction>

    <intentionAction>
      <className>org.jetbrains.kotlin.idea.intentions.ConvertParameterToReceiverIntention</className>
      <category>Kotlin</category>
    </intentionAction>

    <intentionAction>
      <className>org.jetbrains.kotlin.idea.intentions.InvertIfConditionIntention</className>
      <category>Kotlin</category>
    </intentionAction>

    <intentionAction>
      <className>org.jetbrains.kotlin.idea.refactoring.move.changePackage.ChangePackageIntention</className>
      <category>Kotlin</category>
    </intentionAction>

    <intentionAction>
      <className>org.jetbrains.kotlin.idea.refactoring.move.changePackage.MoveFileToPackageMatchingDirectoryIntention</className>
      <category>Kotlin</category>
    </intentionAction>

    <intentionAction>
      <className>org.jetbrains.kotlin.idea.refactoring.move.changePackage.ChangePackageToMatchDirectoryIntention</className>
      <category>Kotlin</category>
    </intentionAction>

    <intentionAction>
      <className>org.jetbrains.kotlin.idea.intentions.ChangeVisibilityModifierIntention$Public</className>
      <category>Kotlin</category>
    </intentionAction>

    <intentionAction>
      <className>org.jetbrains.kotlin.idea.intentions.ChangeVisibilityModifierIntention$Private</className>
      <category>Kotlin</category>
    </intentionAction>

    <intentionAction>
      <className>org.jetbrains.kotlin.idea.intentions.ChangeVisibilityModifierIntention$Protected</className>
      <category>Kotlin</category>
    </intentionAction>

    <intentionAction>
      <className>org.jetbrains.kotlin.idea.intentions.ChangeVisibilityModifierIntention$Internal</className>
      <category>Kotlin</category>
    </intentionAction>

    <intentionAction>
      <className>org.jetbrains.kotlin.idea.intentions.DeprecatedCallableAddReplaceWithIntention</className>
      <category>Kotlin</category>
    </intentionAction>

      <intentionAction>
          <className>org.jetbrains.kotlin.idea.intentions.AddNameToArgumentIntention</className>
          <category>Kotlin</category>
      </intentionAction>

      <intentionAction>
          <className>org.jetbrains.kotlin.idea.intentions.RemoveArgumentNameIntention</className>
          <category>Kotlin</category>
      </intentionAction>

      <intentionAction>
          <className>org.jetbrains.kotlin.idea.intentions.IterateExpressionIntention</className>
          <category>Kotlin</category>
      </intentionAction>

    <localInspection implementationClass="org.jetbrains.kotlin.idea.intentions.DeprecatedCallableAddReplaceWithInspection"
                     displayName="Add 'replaceWith' argument to 'deprecated' annotation"
                     groupName="Kotlin"
                     enabledByDefault="true"
                     level="INFO"
        />

      <localInspection implementationClass="org.jetbrains.kotlin.idea.intentions.ConvertToStringTemplateInspection"
                       displayName="Convert string concatenation to string template"
                       groupName="Kotlin"
                       enabledByDefault="true"
                       level="INFO"
          />

    <localInspection implementationClass="org.jetbrains.kotlin.idea.intentions.conventionNameCalls.ExplicitGetInspection"
                     displayName="Explicit 'get'"
                     groupName="Kotlin"
                     enabledByDefault="false"
                     level="WEAK WARNING"
        />

    <localInspection implementationClass="org.jetbrains.kotlin.idea.intentions.branchedTransformations.intentions.IfThenToElvisInspection"
        displayName="If-Then foldable to '?:'"
        groupName="Kotlin"
        enabledByDefault="true"
        level="WEAK WARNING"
        />

    <localInspection implementationClass="org.jetbrains.kotlin.idea.intentions.branchedTransformations.intentions.IfThenToSafeAccessInspection"
        displayName="If-Then foldable to '?.'"
        groupName="Kotlin"
        enabledByDefault="true"
        level="WEAK WARNING"
        />

      <localInspection implementationClass="org.jetbrains.kotlin.idea.intentions.IfNullToElvisInspection"
        displayName="If-Null return/break/... foldable to '?:'"
        groupName="Kotlin"
        enabledByDefault="true"
        level="WEAK WARNING"
        />

      <localInspection implementationClass="org.jetbrains.kotlin.idea.intentions.RemoveExplicitTypeArgumentsInspection"
        displayName="Type arguments are unnecessary"
        groupName="Kotlin"
        enabledByDefault="true"
        level="WEAK WARNING"
        />

    <localInspection implementationClass="org.jetbrains.kotlin.idea.intentions.SimplifyNegatedBinaryExpressionInspection"
        displayName="Simplify negated binary expression"
        groupName="Kotlin"
        enabledByDefault="true"
        level="WEAK WARNING"
        />

    <localInspection implementationClass="org.jetbrains.kotlin.idea.intentions.ReplaceWithOperatorAssignmentInspection"
        displayName="Replace with operator-assignment"
        groupName="Kotlin"
        enabledByDefault="true"
        level="WEAK WARNING"
        />

    <localInspection implementationClass="org.jetbrains.kotlin.idea.intentions.branchedTransformations.intentions.IntroduceWhenSubjectInspection"
        displayName="Introduce argument to 'when'"
        groupName="Kotlin"
        enabledByDefault="true"
        level="WEAK WARNING"
        />

      <localInspection implementationClass="org.jetbrains.kotlin.idea.intentions.RemoveCurlyBracesFromTemplateInspection"
                       displayName="Remove redundant curly braces in string template"
                       groupName="Kotlin"
                       enabledByDefault="true"
                       level="WEAK WARNING"
          />

      <localInspection implementationClass="org.jetbrains.kotlin.idea.intentions.SimplifyBooleanWithConstantsInspection"
                       displayName="Simplify boolean expression with constants"
                       groupName="Kotlin"
                       enabledByDefault="true"
                       level="WEAK WARNING"
          />

    <localInspection implementationClass="org.jetbrains.kotlin.idea.inspections.UnusedSymbolInspection"
        displayName="Unused Symbol"
        groupName="Kotlin"
        enabledByDefault="true"
        level="WARNING"
        />

    <localInspection implementationClass="org.jetbrains.kotlin.idea.inspections.UnusedReceiverParameterInspection"
        displayName="Unused receiver parameter"
        groupName="Kotlin"
        enabledByDefault="true"
        level="WARNING"
        />

    <localInspection implementationClass="org.jetbrains.kotlin.idea.kdoc.KDocUnresolvedReferenceInspection"
        displayName="Unresolved reference in KDoc"
        groupName="Kotlin"
        enabledByDefault="true"
        level="WARNING"
        />

    <localInspection implementationClass="org.jetbrains.kotlin.idea.inspections.ReflectionNotFoundInspection"
        displayName="Reflection not found"
        groupName="Kotlin"
        enabledByDefault="true"
        level="WARNING"
        />

    <localInspection implementationClass="org.jetbrains.kotlin.idea.refactoring.move.changePackage.PackageDirectoryMismatchInspection"
        displayName="Package name does not match containing directory"
        groupName="Kotlin"
        enabledByDefault="true"
        level="WARNING"
        />

    <localInspection implementationClass="org.jetbrains.kotlin.idea.inspections.KotlinCleanupInspection"
        shortName="KotlinDeprecation"
        displayName="Usage of redundant or deprecated syntax or deprecated symbols"
        groupName="Kotlin"
        enabledByDefault="true"
        cleanupTool="true"
        level="WARNING"/>

    <project.converterProvider implementation="org.jetbrains.kotlin.idea.converters.JetRunConfigurationSettingsFormatConverterProvider"/>

    <fileType.fileViewProviderFactory filetype="KJSM" implementationClass="com.intellij.psi.ClassFileViewProviderFactory"/>

    <filetype.stubBuilder filetype="KJSM" implementationClass="com.intellij.psi.impl.compiled.ClassFileStubBuilder"/>

    <filetype.decompiler filetype="KJSM" implementationClass="com.intellij.psi.impl.compiled.ClassFileDecompiler"/>

    <treeStructureProvider implementation="org.jetbrains.kotlin.idea.js.KotlinJavaScriptLibraryContentsTreeStructureProvider"/>

    <pathMacroExpandableProtocol protocol="kotlin-js-meta"/>
  </extensions>

  <xi:include href="extensions/ide.xml" xpointer="xpointer(/idea-plugin/*)"/>

  <extensionPoints>
    <xi:include href="extensions/common.xml" xpointer="xpointer(/idea-plugin/extensionPoints/*)"/>
  </extensionPoints>

  <extensions defaultExtensionNs="org.jetbrains.kotlin">
      <xi:include href="extensions/kotlin2jvm.xml" xpointer="xpointer(/idea-plugin/extensions/*)"/>
      <xi:include href="extensions/kotlin2js.xml" xpointer="xpointer(/idea-plugin/extensions/*)"/>
  </extensions>

</idea-plugin><|MERGE_RESOLUTION|>--- conflicted
+++ resolved
@@ -789,21 +789,22 @@
     </intentionAction>
 
     <intentionAction>
-<<<<<<< HEAD
       <className>org.jetbrains.kotlin.idea.intentions.SimplifyBooleanWithConstantsIntention</className>
-=======
-      <className>org.jetbrains.jet.plugin.intentions.AddForLoopIndicesIntention</className>
-      <category>Kotlin</category>
-    </intentionAction>
-
-    <intentionAction>
-      <className>org.jetbrains.jet.plugin.intentions.RemoveForLoopIndicesIntention</className>
+      <category>Kotlin</category>
+    </intentionAction>
+
+    <intentionAction>
+      <className>org.jetbrains.kotlin.idea.intentions.AddForLoopIndicesIntention</className>
       <category>Kotlin</category>
     </intentionAction>S
 
     <intentionAction>
+      <className>org.jetbrains.kotlin.idea.intentions.RemoveForLoopIndicesIntention</className>
+      <category>Kotlin</category>
+    </intentionAction>S
+
+    <intentionAction>
       <className>org.jetbrains.jet.plugin.intentions.SwapBinaryExpression</className>
->>>>>>> bbbdfd25
       <category>Kotlin</category>
     </intentionAction>
 
